--- conflicted
+++ resolved
@@ -75,30 +75,6 @@
 		Expect(len(engine.ScheduledEvent)).To(Equal(1))
 	})
 
-<<<<<<< HEAD
-	//It("should reject dispatching if it is dispatching another kernel", func() {
-	//	req := kernels.NewLaunchKernelReq()
-	//	dispatcher.dispatchingReq = req
-	//
-	//	anotherReq := kernels.NewLaunchKernelReq()
-	//	anotherReq.SetSrc(nil)
-	//	anotherReq.SetDst(dispatcher.ToCommandProcessor)
-	//	anotherReq.SetRecvTime(10)
-	//
-	//	expectedReq := kernels.NewLaunchKernelReq()
-	//	expectedReq.OK = false
-	//	expectedReq.SetSrc(dispatcher.ToCommandProcessor)
-	//	expectedReq.SetDst(nil)
-	//	expectedReq.SetSendTime(10)
-	//	expectedReq.SetRecvTime(10)
-	//	toCommandProcessorConn.ExpectSend(expectedReq, nil)
-	//
-	//	dispatcher.Handle(anotherReq)
-	//
-	//	Expect(toCommandProcessorConn.AllExpectedSent()).To(BeTrue())
-	//	Expect(len(engine.ScheduledEvent)).To(Equal(0))
-	//})
-=======
 	It("should reject dispatching if it is dispatching another kernel", func() {
 		req := NewLaunchKernelReq(5, nil, dispatcher.ToCommandProcessor)
 		dispatcher.dispatchingReq = req
@@ -117,7 +93,6 @@
 		Expect(toCommandProcessorConn.AllExpectedSent()).To(BeTrue())
 		Expect(len(engine.ScheduledEvent)).To(Equal(0))
 	})
->>>>>>> 1363a795
 
 	It("should map work-group", func() {
 		wg := grid.WorkGroups[0]
