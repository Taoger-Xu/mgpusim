--- conflicted
+++ resolved
@@ -3,37 +3,18 @@
 import (
 	. "github.com/onsi/ginkgo"
 	. "github.com/onsi/gomega"
-	"gitlab.com/akita/gcn3"
 
-	"gitlab.com/akita/akita"
 	"gitlab.com/akita/mem"
-	"gitlab.com/akita/mem/vm"
 )
 
 var _ = Describe("Driver", func() {
 	var (
-<<<<<<< HEAD
-		storage *mem.Storage
-		driver  *Driver
-		mmu     *vm.MMUImpl
-		engine  *akita.MockEngine
-	)
-
-	BeforeEach(func() {
-		storage = mem.NewStorage(4 * mem.GB)
-		gpu := gcn3.NewGPU("gpu", nil)
-		gpu.DRAMStorage = storage
-		mmu = vm.NewMMU("mmu", engine)
-		driver = NewDriver(engine, mmu)
-		driver.RegisterGPU(gpu)
-=======
 		driver *Driver
 	)
 
 	BeforeEach(func() {
 		driver = NewDriver(nil)
 		driver.registerStorage(0, 4*mem.GB)
->>>>>>> 1481d462
 	})
 
 	It("should allocate memory", func() {
