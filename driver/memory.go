--- conflicted
+++ resolved
@@ -2,18 +2,8 @@
 
 import (
 	"log"
-<<<<<<< HEAD
 
 	"gitlab.com/akita/mem/vm"
-
-	"bytes"
-
-	"encoding/binary"
-
-	"gitlab.com/akita/gcn3"
-	"gitlab.com/akita/mem"
-=======
->>>>>>> 71383cdc
 )
 
 // GPUPtr is the type that represent a pointer pointing into the GPU memory
@@ -30,12 +20,8 @@
 }
 
 func (d *Driver) registerStorage(
-<<<<<<< HEAD
-	storage *mem.Storage,
-=======
 	loAddr GPUPtr,
 	byteSize uint64,
->>>>>>> 71383cdc
 ) {
 	d.memoryMasks = append(d.memoryMasks, make([]*MemoryChunk, 0))
 	d.allocatedPages = append(d.allocatedPages, make([]*vm.Page, 0))
@@ -55,20 +41,11 @@
 	if byteSize >= 8 {
 		return d.AllocateMemoryWithAlignment(byteSize, 8)
 	}
-<<<<<<< HEAD
 	return d.AllocateMemoryWithAlignment(byteSize, byteSize)
 }
 
 // AllocateMemoryWithAlignment allocates a chunk of memory of size byteSize.
 // The return address must be a multiple of alignment.
-=======
-
-	panic("cannot allocate memory")
-}
-
-// AllocateMemoryWithAlignment allocates memory on the GPU, with the granrantee
-// that the returned address is an multiple of the alignment specified.
->>>>>>> 71383cdc
 func (d *Driver) AllocateMemoryWithAlignment(
 	byteSize uint64,
 	alignment uint64,
@@ -265,25 +242,8 @@
 		Dst: dst,
 		Src: src,
 	}
-<<<<<<< HEAD
-
-	physicalAddr, found :=
-		d.mmu.Translate(uint64(ptr), d.currentPID, 1<<d.PageSizeAsPowerOf2)
-	if !found {
-		log.Panic("failed to translate physical address")
-	}
-
-	gpu := d.gpus[d.usingGPU].ToDriver
-	start := d.engine.CurrentTime() + 1e-8
-	req := gcn3.NewMemCopyH2DReq(start, d.ToGPUs, gpu,
-		buffer.Bytes(), uint64(physicalAddr))
-	d.ToGPUs.Send(req)
-	d.engine.Run()
-	end := d.engine.CurrentTime()
-	log.Printf("Memcpy H2D: [%.012f - %.012f]\n", start, end)
-=======
+
 	queue.Commands = append(queue.Commands, cmd)
->>>>>>> 71383cdc
 }
 
 // EnqueueMemCopyD2H registers a MemCopyD2HCommand in the queue.
@@ -299,29 +259,12 @@
 	queue.Commands = append(queue.Commands, cmd)
 }
 
-<<<<<<< HEAD
-	physicalAddr, found :=
-		d.mmu.Translate(uint64(ptr), d.currentPID, 1<<d.PageSizeAsPowerOf2)
-	if !found {
-		log.Panic("failed to translate physical address")
-	}
-
-	gpu := d.gpus[d.usingGPU].ToDriver
-	start := d.engine.CurrentTime() + 1e-8
-	req := gcn3.NewMemCopyD2HReq(start, d.ToGPUs, gpu,
-		uint64(physicalAddr), rawData)
-	d.ToGPUs.Send(req)
-	d.engine.Run()
-	end := d.engine.CurrentTime()
-	log.Printf("Memcpy D2H: [%.012f - %.012f]\n", start, end)
-=======
 // MemCopyH2D copies a memory from the host to a GPU device.
 func (d *Driver) MemCopyH2D(dst GPUPtr, src interface{}) {
 	queue := d.CreateCommandQueue()
 	d.EnqueueMemCopyH2D(queue, dst, src)
 	d.ExecuteAllCommands()
 }
->>>>>>> 71383cdc
 
 // MemCopyD2H copies a memory from a GPU device to the host
 func (d *Driver) MemCopyD2H(dst interface{}, src GPUPtr) {
