package driver

import (
	"encoding/binary"
	"reflect"

	"gitlab.com/akita/gcn3/insts"
	"gitlab.com/akita/gcn3/kernels"
)

// EnqueueLaunchKernel schedules kernel to be launched later
func (d *Driver) EnqueueLaunchKernel(
	queue *CommandQueue,
	co *insts.HsaCo,
	gridSize [3]uint32,
	wgSize [3]uint16,
	kernelArgs interface{},
) {
	prevUsingGPU := d.usingGPU
	d.SelectGPU(queue.GPUID)

	dCoData := d.enqueueCopyInstructionsToGPU(queue, co)
	dKernArgData := d.enqueueCopyKernArgsToGPU(queue, co, kernelArgs)
	packet, dPacket := d.createAQLPacket(
		queue, gridSize, wgSize, dCoData, dKernArgData)
	d.enqueueLaunchKernelCommand(queue, co, packet, dPacket)
	d.enqueueFinalFlush(queue)

	d.SelectGPU(prevUsingGPU)
}

func (d *Driver) updateLDSPointers(co *insts.HsaCo, kernelArgs interface{}) {
	ldsSize := uint32(0)
	kernArgStruct := reflect.ValueOf(kernelArgs).Elem()
	for i := 0; i < kernArgStruct.NumField(); i++ {
		arg := kernArgStruct.Field(i).Interface()
		switch ldsPtr := arg.(type) {
		case LocalPtr:
			kernArgStruct.Field(i).SetUint(uint64(ldsSize))
			ldsSize += uint32(ldsPtr)
		}
	}
	co.WGGroupSegmentByteSize = ldsSize
}

<<<<<<< HEAD
// LaunchKernel is an easier way to run a kernel on the GCN3 simulator. It
=======
// LaunchKernel is an easy way to run a kernel on the GCN3 simulator. It
>>>>>>> 47924c0b
// launches the kernel immediately.
func (d *Driver) LaunchKernel(
	co *insts.HsaCo,
	gridSize [3]uint32,
	wgSize [3]uint16,
	kernelArgs interface{},
) {
	queue := d.CreateCommandQueue()
	d.EnqueueLaunchKernel(queue, co, gridSize, wgSize, kernelArgs)
	d.ExecuteAllCommands()
}

func (d *Driver) enqueueCopyKernArgsToGPU(
	queue *CommandQueue,
	co *insts.HsaCo,
	kernelArgs interface{},
) GPUPtr {
	d.updateLDSPointers(co, kernelArgs)
	dKernArgData := d.AllocateMemoryWithAlignment(
		uint64(binary.Size(kernelArgs)), 4096)
	d.EnqueueMemCopyH2D(queue, dKernArgData, kernelArgs)
	return dKernArgData
}

func (d *Driver) enqueueCopyInstructionsToGPU(
	queue *CommandQueue,
	co *insts.HsaCo,
) GPUPtr {
	dCoData := d.AllocateMemoryWithAlignment(uint64(len(co.Data)), 4096)
	d.EnqueueMemCopyH2D(queue, dCoData, co.Data)
	return dCoData
}

func (d *Driver) createAQLPacket(
	queue *CommandQueue,
	gridSize [3]uint32,
	wgSize [3]uint16,
	dCoData GPUPtr,
	dKernArgData GPUPtr,
) (*kernels.HsaKernelDispatchPacket, GPUPtr) {
	packet := new(kernels.HsaKernelDispatchPacket)
	packet.GridSizeX = gridSize[0]
	packet.GridSizeY = gridSize[1]
	packet.GridSizeZ = gridSize[2]
	packet.WorkgroupSizeX = wgSize[0]
	packet.WorkgroupSizeY = wgSize[1]
	packet.WorkgroupSizeZ = wgSize[2]
	packet.KernelObject = uint64(dCoData)
	packet.KernargAddress = uint64(dKernArgData)
	dPacket := d.AllocateMemoryWithAlignment(uint64(binary.Size(packet)), 4096)
	d.EnqueueMemCopyH2D(queue, dPacket, packet)
	return packet, dPacket
}

func (d *Driver) enqueueLaunchKernelCommand(
	queue *CommandQueue,
	co *insts.HsaCo,
	packet *kernels.HsaKernelDispatchPacket,
	dPacket GPUPtr,
) {
	cmd := &LaunchKernelCommand{
		CodeObject: co,
		DPacket:    dPacket,
		Packet:     packet,
	}
	queue.Commands = append(queue.Commands, cmd)
}

func (d *Driver) enqueueFinalFlush(queue *CommandQueue) {
	cmd := &FlushCommand{}
	queue.Commands = append(queue.Commands, cmd)
}<|MERGE_RESOLUTION|>--- conflicted
+++ resolved
@@ -43,11 +43,7 @@
 	co.WGGroupSegmentByteSize = ldsSize
 }
 
-<<<<<<< HEAD
-// LaunchKernel is an easier way to run a kernel on the GCN3 simulator. It
-=======
 // LaunchKernel is an easy way to run a kernel on the GCN3 simulator. It
->>>>>>> 47924c0b
 // launches the kernel immediately.
 func (d *Driver) LaunchKernel(
 	co *insts.HsaCo,
