package internal

// DeviceType marks the type of a device.
type DeviceType int

// Defines supported devices.
const (
	DeviceTypeInvalid DeviceType = iota
	DeviceTypeCPU
	DeviceTypeGPU
	DeviceTypeUnifiedGPU
)

<<<<<<< HEAD
// AllocatorType marks the type of memory allocator
type AllocatorType int

// Defines supported allocation algorithms
const (
	allocatorTypeDefault AllocatorType = iota
	allocatorTypeBuddy
)

var MemoryAllocatorType AllocatorType = allocatorTypeDefault

func (at *AllocatorType) UseDefaultAllocator() {
	*at = allocatorTypeDefault
}

func (at *AllocatorType) UseBuddyAllocator() {
	*at = allocatorTypeBuddy
}

// A device is a CPU or GPU managed by the driver.
=======
//Device is a CPU or GPU managed by the driver.
>>>>>>> 6fb34fd8
type Device struct {
	ID                 int
	Type               DeviceType
	UnifiedGPUIDs      []int
	ActualGPUs         []*Device
	nextActualGPUIndex int
	memState           deviceMemoryState
}


//SetTotalMemSize sets total memory size
func (d *Device) SetTotalMemSize(size uint64) {
	if d.memState == nil {
		switch MemoryAllocatorType {
		case allocatorTypeDefault:
			d.memState = newDeviceRegularMemoryState()
		case allocatorTypeBuddy:
			d.memState = newDeviceBuddyMemoryState()
		}
	}
	d.memState.setStorageSize(size)
}

func (d *Device) allocatePage() (pAddr uint64) {
	if d.Type == DeviceTypeUnifiedGPU {
		return d.allocateUnifiedGPUPage()
	}

	d.mustHaveSpaceLeft()
	pAddr = d.memState.popNextAvailablePAddrs()

	return pAddr
}

func (d *Device) allocateMultiplePages(numPages int) (pAddrs []uint64) {
	if d.Type == DeviceTypeUnifiedGPU {
		return d.allocateMultipleUnifiedGPUPages(numPages)
	}
	d.mustHaveSpaceLeft()
	pAddrs = d.memState.allocateMultiplePages(numPages)

	return pAddrs
}

func (d *Device) mustHaveSpaceLeft() {
	if d.memState.noAvailablePAddrs() {
		panic("out of memory")
	}
}

func (d *Device) allocateUnifiedGPUPage() (pAddr uint64) {
	dev := d.ActualGPUs[d.nextActualGPUIndex]
	pAddr = dev.allocatePage()
	d.nextActualGPUIndex = (d.nextActualGPUIndex + 1) % len(d.ActualGPUs)
	return pAddr
}

func (d *Device) allocateMultipleUnifiedGPUPages(numPages int) (pAddrs []uint64) {
	dev := d.ActualGPUs[d.nextActualGPUIndex]
	pAddrs = dev.allocateMultiplePages(numPages)
	d.nextActualGPUIndex = (d.nextActualGPUIndex + 1) % len(d.ActualGPUs)
	return pAddrs
}<|MERGE_RESOLUTION|>--- conflicted
+++ resolved
@@ -11,7 +11,6 @@
 	DeviceTypeUnifiedGPU
 )
 
-<<<<<<< HEAD
 // AllocatorType marks the type of memory allocator
 type AllocatorType int
 
@@ -31,10 +30,8 @@
 	*at = allocatorTypeBuddy
 }
 
-// A device is a CPU or GPU managed by the driver.
-=======
 //Device is a CPU or GPU managed by the driver.
->>>>>>> 6fb34fd8
+
 type Device struct {
 	ID                 int
 	Type               DeviceType
