--- conflicted
+++ resolved
@@ -430,13 +430,6 @@
 
 	if info.Read.IsLastInWave {
 		wf.OutstandingVectorMemAccess--
-<<<<<<< HEAD
-		if info.Inst.FormatType == insts.FLAT {
-			wf.OutstandingScalarMemAccess--
-		}
-		cu.InvokeHook(wf, cu, akita.AnyHookPos, &InstHookInfo{rsp.Time(), info.Inst, "MemReturn"})
-=======
->>>>>>> 1363a795
 		cu.InvokeHook(wf, cu, akita.AnyHookPos, &InstHookInfo{rsp.Time(), info.Inst, "Completed"})
 	}
 }
@@ -451,13 +444,10 @@
 	wf := info.Wavefront
 	if info.Write.IsLastInWave {
 		wf.OutstandingVectorMemAccess--
-<<<<<<< HEAD
 		if info.Inst.FormatType == insts.FLAT {
 			wf.OutstandingScalarMemAccess--
 		}
 		cu.InvokeHook(wf, cu, akita.AnyHookPos, &InstHookInfo{rsp.Time(), info.Inst, "MemReturn"})
-=======
->>>>>>> 1363a795
 		cu.InvokeHook(wf, cu, akita.AnyHookPos, &InstHookInfo{rsp.Time(), info.Inst, "Completed"})
 	}
 }
