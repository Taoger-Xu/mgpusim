--- conflicted
+++ resolved
@@ -19,11 +19,7 @@
 	engine         sim.Engine
 	visTracer      tracing.Tracer
 	monitor        *monitoring.Monitor
-<<<<<<< HEAD
 	perfAnalyzer   *analysis.PerfAnalyzer
-=======
-	bufferAnalyzer *analysis.PerfAnalyzer
->>>>>>> a4c4159d
 	numDispatchers int
 }
 
@@ -63,11 +59,7 @@
 
 // WithPerfAnalyzer sets the buffer analyzer used to analyze the
 // command processor's buffers.
-<<<<<<< HEAD
 func (b Builder) WithPerfAnalyzer(
-=======
-func (b Builder) WithBufferAnalyzer(
->>>>>>> a4c4159d
 	analyzer *analysis.PerfAnalyzer,
 ) Builder {
 	b.perfAnalyzer = analyzer
@@ -94,13 +86,8 @@
 		tracing.CollectTrace(cp, b.visTracer)
 	}
 
-<<<<<<< HEAD
 	if b.perfAnalyzer != nil {
 		b.perfAnalyzer.RegisterComponent(cp)
-=======
-	if b.bufferAnalyzer != nil {
-		b.bufferAnalyzer.RegisterComponent(cp)
->>>>>>> a4c4159d
 	}
 
 	return cp
