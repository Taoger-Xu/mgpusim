--- conflicted
+++ resolved
@@ -23,16 +23,10 @@
 	BeforeEach(func() {
 		cu = NewComputeUnit("cu", nil)
 		sp = new(mockScratchpadPreparer)
-<<<<<<< HEAD
 		coalescer = new(MockCoalescer)
 		bu = NewVectorMemoryUnit(cu, sp, coalescer)
-		vectorMem = core.NewMockComponent("VectorMem")
-		conn = core.NewMockConnection()
-=======
-		bu = NewVectorMemoryUnit(cu, sp)
 		vectorMem = akita.NewMockComponent("VectorMem")
 		conn = akita.NewMockConnection()
->>>>>>> 74dc8be9
 
 		cu.VectorMemModules = new(cache.SingleLowModuleFinder)
 		conn.PlugIn(cu.ToVectorMem)
