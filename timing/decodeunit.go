--- conflicted
+++ resolved
@@ -51,15 +51,7 @@
 
 // Run decodes the instruction and sends the instruction to the next pipeline
 // stage
-<<<<<<< HEAD
 func (du *DecodeUnit) Run(now akita.VTimeInSec) bool {
-=======
-func (du *DecodeUnit) Run(now akita.VTimeInSec) {
-	if du.toDecode != nil && !du.decoded {
-		du.decoded = true
-	}
-
->>>>>>> 1363a795
 	if du.toDecode != nil {
 		simdID := du.toDecode.SIMDID
 		execUnit := du.ExecUnits[simdID]
