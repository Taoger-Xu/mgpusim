package layers

import (
	// "fmt"
	"fmt"

	. "github.com/onsi/ginkgo"
	. "github.com/onsi/gomega"

	// "gitlab.com/akita/dnn/tensor"
	"gitlab.com/akita/mgpusim/driver"
	"gitlab.com/akita/mgpusim/platform"
)

var _ = Describe("Convolutional Layer", func() {

	var (
		gpuDriver *driver.Driver
		context   *driver.Context
		mo        *MatrixOperator
		input     *Tensor
		// kernel *Tensor
		convLayer *Conv2D
	)

	BeforeEach(func() {

		// kernel = NewTensor(gpuDriver, context)
		// ConvLayer = NewConvolutionalLayer([]int{1, 3, 3}, []int{1, 1, 3, 3}, []int{1, 1}, []int{1,1,1,1})

		_, gpuDriver = platform.MakeEmuBuilder().
			WithISADebugging().
			WithoutProgressBar().Build()
		gpuDriver.Run()
		context = gpuDriver.Init()
		mo = NewMatrixOperator(gpuDriver, context)
		input = NewTensor(gpuDriver, context)

		convLayer = NewConvolutionalLayer(
			[]int{1, 3, 3}, []int{1, 1, 3, 3},
			[]int{1, 1}, []int{1, 1, 1, 1},
			gpuDriver, context, mo)

		// ConvLayer.Randomize()

<<<<<<< HEAD
		gpuDriver.MemCopyH2D(context, convLayer.kernel.ptr,
			[]float64{
=======
		gpuDriver.MemCopyH2D(context, ConvLayer.kernel.ptr,
			[]float32{
>>>>>>> 4210d488
				1.0, 1.0, 1.0,
				2.0, 2.0, 2.0,
				3.0, 3.0, 3.0,
			})
	})

<<<<<<< HEAD
	It("should do im2col", func() {
		input.Init([]float64{
			1.0, 1.0, 1.0,
			2.0, 2.0, 2.0,
			3.0, 3.0, 3.0,
		}, []int{1, 3, 3})

		output := NewTensor(gpuDriver, context)
		output.Init(make([]float64, 81), []int{9, 9})

		convLayer.im2col(input.ptr, output.ptr, 1, 1, 9)

		o := output.Vector()
		fmt.Printf("\n")
		for i := 0; i < 9; i++ {
			for j := 0; j < 9; j++ {
				fmt.Printf("%.0f, ", o[i*9+j])
			}
			fmt.Printf("\n")
		}

		expected := []float64{
			0, 0, 0, 0, 1, 1, 0, 2, 2,
			0, 0, 0, 1, 1, 1, 2, 2, 2,
			0, 0, 0, 1, 1, 0, 2, 2, 0,
			0, 1, 1, 0, 2, 2, 0, 3, 3,
			1, 1, 1, 2, 2, 2, 3, 3, 3,
			1, 1, 0, 2, 2, 0, 3, 3, 0,
			0, 2, 2, 0, 3, 3, 0, 0, 0,
			2, 2, 2, 3, 3, 3, 0, 0, 0,
			2, 2, 0, 3, 3, 0, 0, 0, 0,
		}
		fmt.Printf("\n")
		for i := 0; i < 9; i++ {
			for j := 0; j < 9; j++ {
				fmt.Printf("%.0f, ", expected[i*9+j])
			}
			fmt.Printf("\n")
		}

		Expect(output.Vector()).To(Equal([]float64{
			0, 0, 0, 0, 1, 1, 0, 2, 2,
			0, 0, 0, 1, 1, 1, 2, 2, 2,
			0, 0, 0, 1, 1, 0, 2, 2, 0,
			0, 1, 1, 0, 2, 2, 0, 3, 3,
			1, 1, 1, 2, 2, 2, 3, 3, 3,
			1, 1, 0, 2, 2, 0, 3, 3, 0,
			0, 2, 2, 0, 3, 3, 0, 0, 0,
			2, 2, 2, 3, 3, 3, 0, 0, 0,
			2, 2, 0, 3, 3, 0, 0, 0, 0,
		}))

	})

=======
>>>>>>> 4210d488
	It("Forward, 1 input channel, 1 output channel, stride 1", func() {
		// ConvLayer = NewConvolutionalLayer([]int{1, 3, 3}, []int{1, 1, 3, 3}, []int{1, 1}, []int{1,1,1,1})

		input.Init([]float64{
			1.0, 1.0, 1.0,
			2.0, 2.0, 2.0,
			3.0, 3.0, 3.0,
		}, []int{1, 3, 3})

		output := convLayer.Forward(input)

		// fmt.Println(ConvLayer.inputWithPadding)

<<<<<<< HEAD
		Expect(output.Size()).To(Equal([]int{1, 3, 3}))
		Expect(output.Vector()).To(Equal([]float64{16, 24, 16, 28, 42, 28, 16, 24, 16}))
		Expect(convLayer.forwardInput).To(Equal(input.Vector()))
=======
		temp := output.(*Tensor)
		cpuOutput := make([]float32, 3*3)
		ConvLayer.GPUDriver.MemCopyD2H(ConvLayer.GPUCtx, cpuOutput, temp.ptr)

		// Expect(output.Size()).To(Equal([]int{1, 3, 3}))
		Expect(cpuOutput).To(Equal([]float32{16, 24, 16, 28, 42, 28, 16, 24, 16}))
		// Expect(ConvLayer.forwardInput).To(Equal(input.Vector()))
>>>>>>> 4210d488
	})

	FIt("Backward, 1 input channel, 1 output channel, stride 1", func() {
		// ConvLayer = NewConvolutionalLayer([]int{1, 3, 3}, []int{1, 1, 3, 3}, []int{1, 1}, []int{1,1,1,1})

		input.Init([]float64{
			1.0, 1.0, 1.0,
			2.0, 2.0, 2.0,
			3.0, 3.0, 3.0,
		},
			[]int{1, 3, 3})
		cpuOutput := make([]float32, 9)
		ConvLayer.GPUDriver.MemCopyD2H(ConvLayer.GPUCtx, cpuOutput, input.ptr)
		fmt.Println("TEST input.ptr: ", cpuOutput, " / ", input.ptr)

<<<<<<< HEAD
		output := convLayer.Forward(input)

		convLayer.Backward(input)

		Expect(convLayer.inputGradients).To(Equal([]float64{
			8, 12, 8,
			20, 30, 20,
			24, 36, 24,
		}))
		Expect(convLayer.weightGradients).To(Equal([]float64{
=======
		outputG := NewTensor(ConvLayer.GPUDriver, ConvLayer.GPUCtx)

		outputG.Init([]float64{
			1.0, 1.0, 1.0,
			2.0, 2.0, 2.0,
			3.0, 3.0, 3.0,
		},
			[]int{3, 3})

		_ = ConvLayer.Forward(input)

		ConvLayer.Backward(outputG)

		// Expect(ConvLayer.inputGradients).To(Equal([]float64{
		// 	8, 12, 8,
		// 	20, 30, 20,
		// 	24, 36, 24,
		// }))
		fmt.Println("TEST: after backward")

		WGOutput := make([]float32, 3*3)
		ConvLayer.GPUDriver.MemCopyD2H(ConvLayer.GPUCtx, WGOutput, ConvLayer.weightGradients.ptr)

		// fmt.Println()
		Expect(WGOutput).To(Equal([]float32{
>>>>>>> 4210d488
			16, 24, 16,
			28, 42, 28,
			16, 24, 16,
		}))

		BGOutput := make([]float32, 3*3)
		ConvLayer.GPUDriver.MemCopyD2H(ConvLayer.GPUCtx, BGOutput, ConvLayer.biasGradients.ptr)
		fmt.Println("BGoutput: ", BGOutput)
		// Expect(ConvLayer.biasGradients).To(Equal([]float64{
		// 	12, 14,
		// }))
		// Expect(output.Size()).To(Equal([]int{1, 3, 3}))
	})
	// It("Forward, 2 input channel, 1 output channel, stride 1", func() {
	// 	ConvLayer = NewConvolutionalLayer([]int{2, 3, 3}, []int{1, 2, 3, 3}, []int{1, 1}, []int{1,1,1,1})

	// 	kernel.Init([]float64{
	// 		1.0, 1.0, 1.0,
	// 		2.0, 2.0, 2.0,
	// 		3.0, 3.0, 3.0,

	// 		1.0, 1.0, 1.0,
	// 		2.0, 2.0, 2.0,
	// 		3.0, 3.0, 3.0,
	// 	}, []int{1,2,3,3})
	// 	ConvLayer.SetKernel(kernel)

	// 	input.Init([]float64{
	// 		1.0, 1.0, 1.0,
	// 		2.0, 2.0, 2.0,
	// 		3.0, 3.0, 3.0,

	// 		1.0, 1.0, 1.0,
	// 		2.0, 2.0, 2.0,
	// 		3.0, 3.0, 3.0,
	// 	 },
	// 	[]int{2, 3, 3})

	// 	output := ConvLayer.Forward(input)

	// 	// fmt.Println(ConvLayer.inputWithPadding)

	// 	Expect(output.Size()).To(Equal([]int{1, 3, 3}))
	// 	Expect(output.Vector()).To(Equal([]float64{32, 48, 32, 56, 84, 56, 32, 48, 32,}))
	// 	Expect(ConvLayer.forwardInput).To(Equal(input.Vector()))
	// })

	// It("Backward, 2 input channel, 1 output channel, stride 1", func() {
	// 	ConvLayer = NewConvolutionalLayer([]int{2, 3, 3}, []int{1, 2, 3, 3}, []int{1, 1}, []int{1,1,1,1})
	// 	kernel.Init([]float64{
	// 		1.0, 1.0, 1.0,
	// 		2.0, 2.0, 2.0,
	// 		3.0, 3.0, 3.0,

	// 		1.0, 1.0, 1.0,
	// 		2.0, 2.0, 2.0,
	// 		3.0, 3.0, 3.0,
	// 	}, []int{1,2,3,3})
	// 	ConvLayer.SetKernel(kernel)

	// 	input.Init([]float64{
	// 		1.0, 1.0, 1.0,
	// 		2.0, 2.0, 2.0,
	// 		3.0, 3.0, 3.0,

	// 		1.0, 1.0, 1.0,
	// 		2.0, 2.0, 2.0,
	// 		3.0, 3.0, 3.0,
	// 	 },
	// 	[]int{2, 3, 3})

	// 	output := ConvLayer.Forward(input)

	// 	output = ConvLayer.Backward(input)

	// 	Expect(ConvLayer.inputGradient).To(Equal([]float64{
	// 		 8, 12,  8,
	// 		20, 30, 20,
	// 		24, 36, 24,

	// 		8, 12,  8,
	// 		20, 30, 20,
	// 		24, 36, 24,
	// 	}))
	// 	Expect(ConvLayer.weightGradient).To(Equal([]float64{
	// 		16, 24, 16,
	// 		28, 42, 28,
	// 		16, 24, 16,

	// 		16, 24, 16,
	// 		28, 42, 28,
	// 		16, 24, 16,
	// 	}))
	// 	// Expect(ConvLayer.biasGradients).To(Equal([]float64{
	// 	// 	12, 14,
	// 	// }))
	// 	Expect(output.Size()).To(Equal([]int{2, 3, 3}))
	// })

	// It("Forward + Backward, 1 input channel, 1 output channel, stride 2", func() {
	// 	ConvLayer = NewConvolutionalLayer([]int{1, 4, 4}, []int{1, 1, 2, 2}, []int{2, 2}, []int{0,0,0,0})

	// 	kernel.Init([]float64{
	// 		1.0, 1.0,
	// 		2.0, 2.0,
	// 	}, []int{1,1,2,2})
	// 	ConvLayer.SetKernel(kernel)

	// 	input.Init([]float64{
	// 		1.0, 1.0, 1.0, 1.0,
	// 		2.0, 2.0, 2.0, 2.0,
	// 		3.0, 3.0, 3.0, 3.0,
	// 		4.0, 4.0, 4.0, 4.0,
	// 	 },
	// 	[]int{1, 4, 4})

	// 	output := ConvLayer.Forward(input)

	// 	// fmt.Println(ConvLayer.inputWithPadding)

	// 	Expect(output.Size()).To(Equal([]int{1, 2, 2}))
	// 	Expect(output.Vector()).To(Equal([]float64{
	// 		10, 10,
	// 		22, 22,
	// 	}))

	// 	input.Init([]float64{
	// 		1.0, 1.0,
	// 		2.0, 2.0,
	// 	 },
	// 	[]int{1, 2, 2})

	// 	output = ConvLayer.Backward(input)

	// 	Expect(output.Size()).To(Equal([]int{1, 4, 4}))
	// 	Expect(ConvLayer.inputGradient).To(Equal([]float64{
	// 		1, 1, 1, 1,
	// 		2, 2, 2, 2,
	// 		2, 2, 2, 2,
	// 		4, 4, 4, 4,
	//    }))
	//    Expect(ConvLayer.weightGradient).To(Equal([]float64{
	// 		10, 10,
	// 		22, 22,
	//    }))
	// })

})<|MERGE_RESOLUTION|>--- conflicted
+++ resolved
@@ -43,20 +43,14 @@
 
 		// ConvLayer.Randomize()
 
-<<<<<<< HEAD
 		gpuDriver.MemCopyH2D(context, convLayer.kernel.ptr,
-			[]float64{
-=======
-		gpuDriver.MemCopyH2D(context, ConvLayer.kernel.ptr,
 			[]float32{
->>>>>>> 4210d488
 				1.0, 1.0, 1.0,
 				2.0, 2.0, 2.0,
 				3.0, 3.0, 3.0,
 			})
 	})
 
-<<<<<<< HEAD
 	It("should do im2col", func() {
 		input.Init([]float64{
 			1.0, 1.0, 1.0,
@@ -111,8 +105,6 @@
 
 	})
 
-=======
->>>>>>> 4210d488
 	It("Forward, 1 input channel, 1 output channel, stride 1", func() {
 		// ConvLayer = NewConvolutionalLayer([]int{1, 3, 3}, []int{1, 1, 3, 3}, []int{1, 1}, []int{1,1,1,1})
 
@@ -126,19 +118,9 @@
 
 		// fmt.Println(ConvLayer.inputWithPadding)
 
-<<<<<<< HEAD
 		Expect(output.Size()).To(Equal([]int{1, 3, 3}))
 		Expect(output.Vector()).To(Equal([]float64{16, 24, 16, 28, 42, 28, 16, 24, 16}))
 		Expect(convLayer.forwardInput).To(Equal(input.Vector()))
-=======
-		temp := output.(*Tensor)
-		cpuOutput := make([]float32, 3*3)
-		ConvLayer.GPUDriver.MemCopyD2H(ConvLayer.GPUCtx, cpuOutput, temp.ptr)
-
-		// Expect(output.Size()).To(Equal([]int{1, 3, 3}))
-		Expect(cpuOutput).To(Equal([]float32{16, 24, 16, 28, 42, 28, 16, 24, 16}))
-		// Expect(ConvLayer.forwardInput).To(Equal(input.Vector()))
->>>>>>> 4210d488
 	})
 
 	FIt("Backward, 1 input channel, 1 output channel, stride 1", func() {
@@ -151,11 +133,10 @@
 		},
 			[]int{1, 3, 3})
 		cpuOutput := make([]float32, 9)
-		ConvLayer.GPUDriver.MemCopyD2H(ConvLayer.GPUCtx, cpuOutput, input.ptr)
+		convLayer.GPUDriver.MemCopyD2H(convLayer.GPUCtx, cpuOutput, input.ptr)
 		fmt.Println("TEST input.ptr: ", cpuOutput, " / ", input.ptr)
 
-<<<<<<< HEAD
-		output := convLayer.Forward(input)
+		convLayer.Forward(input)
 
 		convLayer.Backward(input)
 
@@ -165,46 +146,21 @@
 			24, 36, 24,
 		}))
 		Expect(convLayer.weightGradients).To(Equal([]float64{
-=======
-		outputG := NewTensor(ConvLayer.GPUDriver, ConvLayer.GPUCtx)
-
-		outputG.Init([]float64{
-			1.0, 1.0, 1.0,
-			2.0, 2.0, 2.0,
-			3.0, 3.0, 3.0,
-		},
-			[]int{3, 3})
-
-		_ = ConvLayer.Forward(input)
-
-		ConvLayer.Backward(outputG)
-
-		// Expect(ConvLayer.inputGradients).To(Equal([]float64{
-		// 	8, 12, 8,
-		// 	20, 30, 20,
-		// 	24, 36, 24,
-		// }))
-		fmt.Println("TEST: after backward")
-
-		WGOutput := make([]float32, 3*3)
-		ConvLayer.GPUDriver.MemCopyD2H(ConvLayer.GPUCtx, WGOutput, ConvLayer.weightGradients.ptr)
-
-		// fmt.Println()
-		Expect(WGOutput).To(Equal([]float32{
->>>>>>> 4210d488
 			16, 24, 16,
 			28, 42, 28,
 			16, 24, 16,
 		}))
 
 		BGOutput := make([]float32, 3*3)
-		ConvLayer.GPUDriver.MemCopyD2H(ConvLayer.GPUCtx, BGOutput, ConvLayer.biasGradients.ptr)
+		convLayer.GPUDriver.MemCopyD2H(
+			convLayer.GPUCtx, BGOutput, convLayer.biasGradients.ptr)
 		fmt.Println("BGoutput: ", BGOutput)
 		// Expect(ConvLayer.biasGradients).To(Equal([]float64{
 		// 	12, 14,
 		// }))
 		// Expect(output.Size()).To(Equal([]int{1, 3, 3}))
 	})
+
 	// It("Forward, 2 input channel, 1 output channel, stride 1", func() {
 	// 	ConvLayer = NewConvolutionalLayer([]int{2, 3, 3}, []int{1, 2, 3, 3}, []int{1, 1}, []int{1,1,1,1})
 
