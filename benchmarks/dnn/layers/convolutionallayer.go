--- conflicted
+++ resolved
@@ -109,7 +109,7 @@
 	// source bash
 	//esc -private -o esc.go -pkg simpleimcol ./im2col.hsaco
 
-	l.im2colKernel = kernels.LoadProgramFromMemory(hsacoBytes, "im2colKernel$local")
+	l.im2colKernel = kernels.LoadProgramFromMemory(hsacoBytes, "im2colKernel")
 	if l.im2colKernel == nil {
 		log.Panic("Failed to load im2col kernel binary")
 	}
@@ -125,11 +125,7 @@
 
 	l.flatKernel = kernels.LoadProgramFromMemory(hsacoBytes2, "flattenKernel")
 	if l.flatKernel == nil {
-<<<<<<< HEAD
-		log.Panic("Failed to load flat kernel binary")
-=======
 		log.Panic("Failed to load flatten kernel binary")
->>>>>>> 59cd4a71
 	}
 }
 
@@ -375,6 +371,9 @@
 	*/
 	l.flipped(kernel_b.data, kernelM.data)
 	l.im2col(dInputData, dim2colData, l.kernelSize[1], batchSize, gridSize)
+	temp := make([]float64, 3*3)
+	
+	l.GPUDriver.MemCopyH2D(l.GPUCtx, dInputData, input.ptr)
 	l.MatrixOperator.Gemm(false, false,
 		l.outputSize[0], l.kernelSize[2]*l.kernelSize[3]*l.kernelSize[1], fieldHeight*fieldWidth,
 		1.0, 1.0,
@@ -558,7 +557,7 @@
 		ColData, int32(0),
 		l.inputGradients.ptr, int32(0),
 
-		uint64(gridSize), 0, 0,
+		0, 0, 0,
 	}
 	// fmt.Println("    ~~~~~~~~~    ")
 	l.GPUDriver.EnqueueLaunchKernel(
@@ -589,7 +588,7 @@
 		[2]uint32{uint32(l.padding[3]), uint32(l.padding[1])},
 		uint32(channel),
 		uint32(batchSize),
-		uint64(gridSize), 0, 0,
+		0, 0, 0,
 	}
 
 	l.GPUDriver.EnqueueLaunchKernel(
