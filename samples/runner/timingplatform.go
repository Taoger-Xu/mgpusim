package runner

import (
	"fmt"
	"log"
	"os"

	memtraces "github.com/sarchlab/akita/v3/mem/trace"

	"github.com/sarchlab/akita/v3/analysis"
	"github.com/sarchlab/akita/v3/mem/mem"
	"github.com/sarchlab/akita/v3/mem/vm"
	"github.com/sarchlab/akita/v3/mem/vm/mmu"
	"github.com/sarchlab/akita/v3/monitoring"
	"github.com/sarchlab/akita/v3/noc/networking/pcie"
	"github.com/sarchlab/akita/v3/sim"
	"github.com/sarchlab/akita/v3/tracing"
	"github.com/sarchlab/mgpusim/v3/driver"
)

// R9NanoPlatformBuilder can build a platform that equips R9Nano GPU.
type R9NanoPlatformBuilder struct {
	useParallelEngine                  bool
	debugISA                           bool
	traceVis                           bool
	traceVisStartTime, traceVisEndTime sim.VTimeInSec
	traceMem                           bool
	numGPU                             int
	numSAPerGPU                        int
	numCUPerSA                         int
	useMagicMemoryCopy                 bool
	log2PageSize                       uint64

<<<<<<< HEAD
	engine               sim.Engine
	monitor              *monitoring.Monitor
	perfAnalysisFileName string
	perfAnalyzingPeriod  float64
	perfAnalyzer         *analysis.PerfAnalyzer
	visTracer            tracing.Tracer
=======
	engine              sim.Engine
	monitor             *monitoring.Monitor
	perfDBFilename      string
	perfAnalyzingPeriod float64
	perfAnalyzer        *analysis.PerfAnalyzer
	visTracer           tracing.Tracer
>>>>>>> a4c4159d

	globalStorage *mem.Storage

	gpus []*GPU
}

// MakeR9NanoBuilder creates a EmuBuilder with default parameters.
func MakeR9NanoBuilder() R9NanoPlatformBuilder {
	b := R9NanoPlatformBuilder{
		numGPU:            4,
		numSAPerGPU:       16,
		numCUPerSA:        4,
		log2PageSize:      12,
		traceVisStartTime: -1,
		traceVisEndTime:   -1,
		perfDBFilename:    "perf",
	}
	return b
}

// WithParallelEngine lets the EmuBuilder to use parallel engine.
func (b R9NanoPlatformBuilder) WithParallelEngine() R9NanoPlatformBuilder {
	b.useParallelEngine = true
	return b
}

// WithISADebugging enables ISA debugging in the simulation.
func (b R9NanoPlatformBuilder) WithISADebugging() R9NanoPlatformBuilder {
	b.debugISA = true
	return b
}

// WithVisTracing lets the platform to record traces for visualization purposes.
func (b R9NanoPlatformBuilder) WithVisTracing() R9NanoPlatformBuilder {
	b.traceVis = true

	return b
}

// WithPartialVisTracing lets the platform to record traces for visualization
// purposes. The trace will only be collected from the start time to the end
// time.
func (b R9NanoPlatformBuilder) WithPartialVisTracing(
	start, end sim.VTimeInSec,
) R9NanoPlatformBuilder {
	b.traceVis = true
	b.traceVisStartTime = start
	b.traceVisEndTime = end

	return b
}

// WithMemTracing lets the platform to trace memory operations.
func (b R9NanoPlatformBuilder) WithMemTracing() R9NanoPlatformBuilder {
	b.traceMem = true
	return b
}

// WithNumGPU sets the number of GPUs to build.
func (b R9NanoPlatformBuilder) WithNumGPU(n int) R9NanoPlatformBuilder {
	b.numGPU = n
	return b
}

// WithLog2PageSize sets the page size as a power of 2.
func (b R9NanoPlatformBuilder) WithLog2PageSize(
	n uint64,
) R9NanoPlatformBuilder {
	b.log2PageSize = n
	return b
}

// WithMonitor sets the monitor that is used to monitor the simulation
func (b R9NanoPlatformBuilder) WithMonitor(
	m *monitoring.Monitor,
) R9NanoPlatformBuilder {
	b.monitor = m
	return b
}

<<<<<<< HEAD
// WithPerfAnalyzer sets the trace that dumps the buffer levers.
func (b R9NanoPlatformBuilder) WithPerfAnalyzer(
	Name string,
	Period float64,
) R9NanoPlatformBuilder {
	b.perfAnalysisFileName = Name
	b.perfAnalyzingPeriod = Period
=======
// WithPerfAnalyzer sets the performance analyzer that is used to analyze the
func (b R9NanoPlatformBuilder) WithPerfAnalyzer(
	dbFileName string,
	recordPeriod float64,
) R9NanoPlatformBuilder {
	b.perfDBFilename = dbFileName
	b.perfAnalyzingPeriod = recordPeriod
>>>>>>> a4c4159d
	return b
}

// WithMagicMemoryCopy uses global storage as memory components
func (b R9NanoPlatformBuilder) WithMagicMemoryCopy() R9NanoPlatformBuilder {
	b.useMagicMemoryCopy = true
	return b
}

// Build builds a platform with R9Nano GPUs.
func (b R9NanoPlatformBuilder) Build() *Platform {
	b.engine = b.createEngine()
	if b.monitor != nil {
		b.monitor.RegisterEngine(b.engine)
	}

<<<<<<< HEAD
	b.setupBufferLevelTracing()
=======
	b.setupPerfAnalyzer()
>>>>>>> a4c4159d
	b.setupVisTracing()

	b.globalStorage = mem.NewStorage(uint64(1+b.numGPU) * 4 * mem.GB)

	mmuComponent, pageTable := b.createMMU(b.engine)

	gpuDriver := b.buildGPUDriver(pageTable)

	gpuBuilder := b.createGPUBuilder(b.engine, gpuDriver, mmuComponent)
	pcieConnector, rootComplexID :=
		b.createConnection(b.engine, gpuDriver, mmuComponent)

	mmuComponent.MigrationServiceProvider = gpuDriver.GetPortByName("MMU")

	rdmaAddressTable := b.createRDMAAddrTable()
	pmcAddressTable := b.createPMCPageTable()

	b.createGPUs(
		rootComplexID, pcieConnector,
		gpuBuilder, gpuDriver,
		rdmaAddressTable, pmcAddressTable)

	pcieConnector.EstablishRoute()

	return &Platform{
		Engine: b.engine,
		Driver: gpuDriver,
		GPUs:   b.gpus,
	}
}

func (b R9NanoPlatformBuilder) buildGPUDriver(
	pageTable vm.PageTable,
) *driver.Driver {
	gpuDriverBuilder := driver.MakeBuilder()
	if b.useMagicMemoryCopy {
		gpuDriverBuilder = gpuDriverBuilder.WithMagicMemoryCopyMiddleware()
	}
	gpuDriver := gpuDriverBuilder.
		WithEngine(b.engine).
		WithPageTable(pageTable).
		WithLog2PageSize(b.log2PageSize).
		WithGlobalStorage(b.globalStorage).
		Build("Driver")
	if b.visTracer != nil {
		tracing.CollectTrace(gpuDriver, b.visTracer)
	}

	if b.monitor != nil {
		b.monitor.RegisterComponent(gpuDriver)
	}

	if b.perfAnalyzer != nil {
		b.perfAnalyzer.RegisterComponent(gpuDriver)
	}

	// file, err := os.Create("driver_comm.csv")
	// if err != nil {
	// 	panic(err)
	// }
	// gpuDriver.GetPortByName("GPU").AcceptHook(
	// 	sim.NewPortMsgLogger(log.New(file, "", 0)))

	return gpuDriver
}

func (b *R9NanoPlatformBuilder) setupVisTracing() {
	if !b.traceVis {
		return
	}

	var backend tracing.TracerBackend
	switch *visTracerDB {
	case "sqlite":
		be := tracing.NewSQLiteTraceWriter(*visTracerDBFileName)
		be.Init()
		backend = be
	case "csv":
		be := tracing.NewCSVTraceWriter(*visTracerDBFileName)
		be.Init()
		backend = be
	case "mysql":
		be := tracing.NewMySQLTraceWriter()
		be.Init()
		backend = be
	default:
		panic(fmt.Sprintf(
			"Tracer database type must be [sqlite|csv|mysql]. "+
				"Provided value %s is not supported.",
			*visTracerDB))
	}

	visTracer := tracing.NewDBTracer(b.engine, backend)
	visTracer.SetTimeRange(b.traceVisStartTime, b.traceVisEndTime)

	b.visTracer = visTracer
}

<<<<<<< HEAD
func (b *R9NanoPlatformBuilder) setupBufferLevelTracing() {
	// name := fmt.Sprintf("test.csv")
	// period := float64(1e-6)
	// b.perfAnalysisFileName = name
	// b.perfAnalyzingPeriod = period

	if b.perfAnalysisFileName != "" {
		b.perfAnalyzer = analysis.MakePerfAnalyzerBuilder().
			WithPeriod(sim.VTimeInSec(b.perfAnalyzingPeriod)).
			WithDBFilename(b.perfAnalysisFileName).
			Build()
	}
=======
func (b *R9NanoPlatformBuilder) setupPerfAnalyzer() {
	period := sim.VTimeInSec(1e-4)
	b.perfAnalyzer = analysis.MakePerfAnalyzerBuilder().
		WithPeriod(period).
		WithSQLiteBackend().
		WithDBFilename(b.perfDBFilename).
		Build()

	b.perfAnalyzer.RegisterEngine(b.engine)
>>>>>>> a4c4159d
}

func (b *R9NanoPlatformBuilder) createGPUs(
	rootComplexID int,
	pcieConnector *pcie.Connector,
	gpuBuilder R9NanoGPUBuilder,
	gpuDriver *driver.Driver,
	rdmaAddressTable *mem.BankedLowModuleFinder,
	pmcAddressTable *mem.BankedLowModuleFinder,
) {
	lastSwitchID := rootComplexID
	for i := 1; i < b.numGPU+1; i++ {
		if i%2 == 1 {
			lastSwitchID = pcieConnector.AddSwitch(rootComplexID)
		}

		b.createGPU(i, gpuBuilder, gpuDriver,
			rdmaAddressTable, pmcAddressTable,
			pcieConnector, lastSwitchID)
	}
}

func (b R9NanoPlatformBuilder) createPMCPageTable() *mem.BankedLowModuleFinder {
	pmcAddressTable := new(mem.BankedLowModuleFinder)
	pmcAddressTable.BankSize = 4 * mem.GB
	pmcAddressTable.LowModules = append(pmcAddressTable.LowModules, nil)
	return pmcAddressTable
}

func (b R9NanoPlatformBuilder) createRDMAAddrTable() *mem.BankedLowModuleFinder {
	rdmaAddressTable := new(mem.BankedLowModuleFinder)
	rdmaAddressTable.BankSize = 4 * mem.GB
	rdmaAddressTable.LowModules = append(rdmaAddressTable.LowModules, nil)
	return rdmaAddressTable
}

func (b R9NanoPlatformBuilder) createConnection(
	engine sim.Engine,
	gpuDriver *driver.Driver,
	mmuComponent *mmu.MMU,
) (*pcie.Connector, int) {
	//connection := sim.NewDirectConnection(engine)
	// connection := noc.NewFixedBandwidthConnection(32, engine, 1*sim.GHz)
	// connection.SrcBufferCapacity = 40960000
	pcieConnector := pcie.NewConnector().
		WithEngine(engine).
		WithVersion(3, 16).
		WithSwitchLatency(140)

	if b.visTracer != nil {
		pcieConnector = pcieConnector.WithVisTracer(b.visTracer)
	}

	pcieConnector.CreateNetwork("PCIe")
	rootComplexID := pcieConnector.AddRootComplex(
		[]sim.Port{
			gpuDriver.GetPortByName("GPU"),
			gpuDriver.GetPortByName("MMU"),
			mmuComponent.GetPortByName("Migration"),
			mmuComponent.GetPortByName("Top"),
		})
	return pcieConnector, rootComplexID
}

func (b R9NanoPlatformBuilder) createEngine() sim.Engine {
	var engine sim.Engine

	if b.useParallelEngine {
		engine = sim.NewParallelEngine()
	} else {
		engine = sim.NewSerialEngine()
	}
	// engine.AcceptHook(sim.NewEventLogger(log.New(os.Stdout, "", 0)))

	return engine
}

func (b R9NanoPlatformBuilder) createMMU(
	engine sim.Engine,
) (*mmu.MMU, vm.PageTable) {
	pageTable := vm.NewPageTable(b.log2PageSize)
	mmuBuilder := mmu.MakeBuilder().
		WithEngine(engine).
		WithFreq(1 * sim.GHz).
		WithPageWalkingLatency(100).
		WithLog2PageSize(b.log2PageSize).
		WithPageTable(pageTable)

	mmuComponent := mmuBuilder.Build("MMU")

	if b.monitor != nil {
		b.monitor.RegisterComponent(mmuComponent)
	}

	return mmuComponent, pageTable
}

func (b *R9NanoPlatformBuilder) createGPUBuilder(
	engine sim.Engine,
	gpuDriver *driver.Driver,
	mmuComponent *mmu.MMU,
) R9NanoGPUBuilder {
	gpuBuilder := MakeR9NanoGPUBuilder().
		WithEngine(engine).
		WithMMU(mmuComponent).
		WithNumCUPerShaderArray(b.numCUPerSA).
		WithNumShaderArray(b.numSAPerGPU).
		WithNumMemoryBank(16).
		WithLog2MemoryBankInterleavingSize(7).
		WithLog2PageSize(b.log2PageSize).
		WithGlobalStorage(b.globalStorage)

	if b.monitor != nil {
		gpuBuilder = gpuBuilder.WithMonitor(b.monitor)
	}

	if b.perfAnalyzer != nil {
		gpuBuilder = gpuBuilder.WithPerfAnalyzer(b.perfAnalyzer)
	}

	if b.visTracer != nil {
		gpuBuilder = gpuBuilder.WithVisTracer(b.visTracer)
	}

	gpuBuilder = b.setMemTracer(gpuBuilder)
	gpuBuilder = b.setISADebugger(gpuBuilder)

	return gpuBuilder
}

func (b *R9NanoPlatformBuilder) setISADebugger(
	gpuBuilder R9NanoGPUBuilder,
) R9NanoGPUBuilder {
	if !b.debugISA {
		return gpuBuilder
	}

	gpuBuilder = gpuBuilder.WithISADebugging()
	return gpuBuilder
}

func (b *R9NanoPlatformBuilder) setMemTracer(
	gpuBuilder R9NanoGPUBuilder,
) R9NanoGPUBuilder {
	if !b.traceMem {
		return gpuBuilder
	}

	file, err := os.Create("mem.trace")
	if err != nil {
		panic(err)
	}
	logger := log.New(file, "", 0)
	memTracer := memtraces.NewTracer(logger, b.engine)
	gpuBuilder = gpuBuilder.WithMemTracer(memTracer)
	return gpuBuilder
}

func (b *R9NanoPlatformBuilder) createGPU(
	index int,
	gpuBuilder R9NanoGPUBuilder,
	gpuDriver *driver.Driver,
	rdmaAddressTable *mem.BankedLowModuleFinder,
	pmcAddressTable *mem.BankedLowModuleFinder,
	pcieConnector *pcie.Connector,
	pcieSwitchID int,
) *GPU {
	name := fmt.Sprintf("GPU[%d]", index)
	memAddrOffset := uint64(index) * 4 * mem.GB
	gpu := gpuBuilder.
		WithMemAddrOffset(memAddrOffset).
		Build(name, uint64(index))
	gpuDriver.RegisterGPU(
		gpu.Domain.GetPortByName("CommandProcessor"),
		driver.DeviceProperties{
			CUCount:  b.numCUPerSA * b.numSAPerGPU,
			DRAMSize: 4 * mem.GB,
		},
	)
	gpu.CommandProcessor.Driver = gpuDriver.GetPortByName("GPU")

	b.configRDMAEngine(gpu, rdmaAddressTable)
	b.configPMC(gpu, gpuDriver, pmcAddressTable)

	pcieConnector.PlugInDevice(pcieSwitchID, gpu.Domain.Ports())

	b.gpus = append(b.gpus, gpu)

	return gpu
}

func (b *R9NanoPlatformBuilder) configRDMAEngine(
	gpu *GPU,
	addrTable *mem.BankedLowModuleFinder,
) {
	gpu.RDMAEngine.RemoteRDMAAddressTable = addrTable
	addrTable.LowModules = append(
		addrTable.LowModules,
		gpu.RDMAEngine.ToOutside)
}

func (b *R9NanoPlatformBuilder) configPMC(
	gpu *GPU,
	gpuDriver *driver.Driver,
	addrTable *mem.BankedLowModuleFinder,
) {
	gpu.PMC.RemotePMCAddressTable = addrTable
	addrTable.LowModules = append(
		addrTable.LowModules,
		gpu.PMC.GetPortByName("Remote"))
	gpuDriver.RemotePMCPorts = append(
		gpuDriver.RemotePMCPorts, gpu.PMC.GetPortByName("Remote"))
}<|MERGE_RESOLUTION|>--- conflicted
+++ resolved
@@ -31,21 +31,12 @@
 	useMagicMemoryCopy                 bool
 	log2PageSize                       uint64
 
-<<<<<<< HEAD
 	engine               sim.Engine
 	monitor              *monitoring.Monitor
 	perfAnalysisFileName string
 	perfAnalyzingPeriod  float64
 	perfAnalyzer         *analysis.PerfAnalyzer
 	visTracer            tracing.Tracer
-=======
-	engine              sim.Engine
-	monitor             *monitoring.Monitor
-	perfDBFilename      string
-	perfAnalyzingPeriod float64
-	perfAnalyzer        *analysis.PerfAnalyzer
-	visTracer           tracing.Tracer
->>>>>>> a4c4159d
 
 	globalStorage *mem.Storage
 
@@ -61,7 +52,6 @@
 		log2PageSize:      12,
 		traceVisStartTime: -1,
 		traceVisEndTime:   -1,
-		perfDBFilename:    "perf",
 	}
 	return b
 }
@@ -126,23 +116,14 @@
 	return b
 }
 
-<<<<<<< HEAD
-// WithPerfAnalyzer sets the trace that dumps the buffer levers.
+// WithPerfAnalyzer sets the trace that dumps the WithPerfAnalyzer levers.
 func (b R9NanoPlatformBuilder) WithPerfAnalyzer(
-	Name string,
-	Period float64,
+	traceDirName string,
+	tracePeriod float64,
 ) R9NanoPlatformBuilder {
-	b.perfAnalysisFileName = Name
-	b.perfAnalyzingPeriod = Period
-=======
-// WithPerfAnalyzer sets the performance analyzer that is used to analyze the
-func (b R9NanoPlatformBuilder) WithPerfAnalyzer(
-	dbFileName string,
-	recordPeriod float64,
-) R9NanoPlatformBuilder {
-	b.perfDBFilename = dbFileName
-	b.perfAnalyzingPeriod = recordPeriod
->>>>>>> a4c4159d
+
+	b.perfAnalysisFileName = traceDirName
+	b.perfAnalyzingPeriod = tracePeriod
 	return b
 }
 
@@ -159,11 +140,7 @@
 		b.monitor.RegisterEngine(b.engine)
 	}
 
-<<<<<<< HEAD
-	b.setupBufferLevelTracing()
-=======
-	b.setupPerfAnalyzer()
->>>>>>> a4c4159d
+	b.setupPerformanceAnalyzer()
 	b.setupVisTracing()
 
 	b.globalStorage = mem.NewStorage(uint64(1+b.numGPU) * 4 * mem.GB)
@@ -262,30 +239,13 @@
 	b.visTracer = visTracer
 }
 
-<<<<<<< HEAD
-func (b *R9NanoPlatformBuilder) setupBufferLevelTracing() {
-	// name := fmt.Sprintf("test.csv")
-	// period := float64(1e-6)
-	// b.perfAnalysisFileName = name
-	// b.perfAnalyzingPeriod = period
-
+func (b *R9NanoPlatformBuilder) setupPerformanceAnalyzer() {
 	if b.perfAnalysisFileName != "" {
 		b.perfAnalyzer = analysis.MakePerfAnalyzerBuilder().
 			WithPeriod(sim.VTimeInSec(b.perfAnalyzingPeriod)).
 			WithDBFilename(b.perfAnalysisFileName).
 			Build()
 	}
-=======
-func (b *R9NanoPlatformBuilder) setupPerfAnalyzer() {
-	period := sim.VTimeInSec(1e-4)
-	b.perfAnalyzer = analysis.MakePerfAnalyzerBuilder().
-		WithPeriod(period).
-		WithSQLiteBackend().
-		WithDBFilename(b.perfDBFilename).
-		Build()
-
-	b.perfAnalyzer.RegisterEngine(b.engine)
->>>>>>> a4c4159d
 }
 
 func (b *R9NanoPlatformBuilder) createGPUs(
