--- conflicted
+++ resolved
@@ -50,13 +50,9 @@
 Use a format like 1,2,3,4. Cannot coexist with -gpus.`)
 var useUnifiedMemoryFlag = flag.Bool("use-unified-memory", false,
 	"Run benchmark with Unified Memory or not")
-<<<<<<< HEAD
 var reportAll = flag.Bool("report-all", false, "Report all metrics to .csv file.")
-=======
-var filenameFlag = flag.String("metric-file-name", "metrics", 
+var filenameFlag = flag.String("metric-file-name", "metrics",
 	"Modify the name of the output csv file.")
->>>>>>> 7cd549c0
-
 type verificationPreEnablingBenchmark interface {
 	benchmarks.Benchmark
 
