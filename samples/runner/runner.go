package runner

import (
	"flag"
	"fmt"

	"gitlab.com/akita/akita"
	"gitlab.com/akita/gcn3/benchmarks"
	"gitlab.com/akita/gcn3/driver"
	"gitlab.com/akita/gcn3/platform"
)

var timing = flag.Bool("timing", false, "Run detailed timing simulation.")
var parallel = flag.Bool("parallel", false, "Run the simulation in parallel.")
var isaDebug = flag.Bool("debug-isa", false, "Generate the ISA debugging file.")
var visTracing = flag.Bool("trace-vis", false,
	"Generate trace for visualization purposes.")
var verify = flag.Bool("verify", false, "Verify the emulation result.")
var memTracing = flag.Bool("trace-mem", false, "Generate memory trace")

// Runner is a class that helps running the benchmarks in the official samples.
type Runner struct {
	Engine            akita.Engine
	GPUDriver         *driver.Driver
	KernelTimeCounter *driver.KernelTimeCounter
	Benchmark         benchmarks.Benchmark
}

// Init initializes the platform simulate
func (r *Runner) Init() {
	if *parallel {
		platform.UseParallelEngine = true
	}

	if *isaDebug {
		platform.DebugISA = true
	}

	if *visTracing {
		platform.TraceVis = true
	}

	if *memTracing {
		platform.TraceMem = true
	}

	r.KernelTimeCounter = driver.NewKernelTimeCounter()
	if *timing {
		r.Engine, r.GPUDriver = platform.BuildNR9NanoPlatform(4)
	} else {
		r.Engine, _, r.GPUDriver, _ = platform.BuildEmuPlatform()
	}
	r.GPUDriver.AcceptHook(r.KernelTimeCounter)
}

// Run runs the benchmark on the simulator
func (r *Runner) Run() {
	r.Benchmark.Run()
	if *verify {
		r.Benchmark.Verify()
	}
<<<<<<< HEAD
	r.Engine.Finished()
	fmt.Printf("Kernel time: %.12f\n", r.KernelTimeCounter.TotalTime)
=======
	r.engine.Finished()
	fmt.Printf("Kernel time: %.12f\n", r.kernelTimeCounter.TotalTime)
	fmt.Printf("Total time: %.12f\n", r.engine.CurrentTime())
>>>>>>> 583d2a9f
}<|MERGE_RESOLUTION|>--- conflicted
+++ resolved
@@ -59,12 +59,8 @@
 	if *verify {
 		r.Benchmark.Verify()
 	}
-<<<<<<< HEAD
+
 	r.Engine.Finished()
-	fmt.Printf("Kernel time: %.12f\n", r.KernelTimeCounter.TotalTime)
-=======
-	r.engine.Finished()
 	fmt.Printf("Kernel time: %.12f\n", r.kernelTimeCounter.TotalTime)
 	fmt.Printf("Total time: %.12f\n", r.engine.CurrentTime())
->>>>>>> 583d2a9f
 }