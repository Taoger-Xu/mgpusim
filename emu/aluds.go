package emu

import "log"

func (u *ALUImpl) runDS(state InstEmuState) {
	inst := state.Inst()
	switch inst.Opcode {
<<<<<<< HEAD
	case 55:
		u.runDSREAD2B32(state)
=======
	case 14:
		u.runDSWRITE2B32(state)
>>>>>>> 7590375b
	case 78:
		u.runDSWRITE2B64(state)
	case 118:
		u.runDSREADB64(state)
	case 119:
		u.runDSREAD2B64(state)
	default:
		log.Panicf("Opcode %d for DS format is not implemented", inst.Opcode)
	}
}

<<<<<<< HEAD
func (u *ALUImpl) runDSREAD2B32(state InstEmuState) {
=======
func (u *ALUImpl) runDSWRITE2B32(state InstEmuState) {
>>>>>>> 7590375b
	inst := state.Inst()
	sp := state.Scratchpad()
	layout := sp.AsDS()
	lds := u.LDS()

	i := uint(0)
	for i = 0; i < 64; i++ {
		if !u.laneMasked(layout.EXEC, i) {
			continue
		}

		addr0 := layout.ADDR[i] + uint32(inst.Offset0)*4
<<<<<<< HEAD
		dstOffset := uint(8 + 64*4 + 256*4*2)
		copy(sp[dstOffset+i*16:dstOffset+i*16+4], lds[addr0:addr0+4])

		addr1 := layout.ADDR[i] + uint32(inst.Offset1)*4
		copy(sp[dstOffset+i*16+4:dstOffset+i*16+8], lds[addr1:addr1+4])
=======
		data0offset := uint(8 + 64*4)
		addr1 := layout.ADDR[i] + uint32(inst.Offset1)*4
		data1offset := uint(8 + 64*4 + 256*4)

		copy(lds[addr0:addr0+4], sp[data0offset+i*16:data0offset+i*16+4])
		copy(lds[addr1:addr1+4], sp[data1offset+i*16:data1offset+i*16+4])
>>>>>>> 7590375b
	}
}

func (u *ALUImpl) runDSWRITE2B64(state InstEmuState) {
	inst := state.Inst()
	sp := state.Scratchpad()
	layout := sp.AsDS()
	lds := u.LDS()

	i := uint(0)
	for i = 0; i < 64; i++ {
		if !u.laneMasked(layout.EXEC, i) {
			continue
		}

		addr0 := layout.ADDR[i] + uint32(inst.Offset0)*8
		data0Offset := uint(8 + 64*4)
		copy(lds[addr0:addr0+8], sp[data0Offset+i*16:data0Offset+i*16+8])

		addr1 := layout.ADDR[i] + uint32(inst.Offset1)*8
		data1Offset := uint(8 + 64*4 + 256*4)
		copy(lds[addr1:addr1+8], sp[data1Offset+i*16:data1Offset+i*16+8])
	}
}

func (u *ALUImpl) runDSREADB64(state InstEmuState) {
	sp := state.Scratchpad()
	layout := sp.AsDS()
	lds := u.LDS()

	i := uint(0)
	for i = 0; i < 64; i++ {
		if !u.laneMasked(layout.EXEC, i) {
			continue
		}

		addr := layout.ADDR[i]
		dstOffset := uint(8 + 64*4 + 256*4*2)
		copy(sp[dstOffset+i*16:dstOffset+i*16+8], lds[addr:addr+8])
	}
}

func (u *ALUImpl) runDSREAD2B64(state InstEmuState) {
	inst := state.Inst()
	sp := state.Scratchpad()
	layout := sp.AsDS()
	lds := u.LDS()

	i := uint(0)
	for i = 0; i < 64; i++ {
		if !u.laneMasked(layout.EXEC, i) {
			continue
		}

		addr0 := layout.ADDR[i] + uint32(inst.Offset0)*8
		dstOffset := uint(8 + 64*4 + 256*4*2)
		copy(sp[dstOffset+i*16:dstOffset+i*16+8], lds[addr0:addr0+8])

		addr1 := layout.ADDR[i] + uint32(inst.Offset1)*8
		copy(sp[dstOffset+i*16+8:dstOffset+i*16+16], lds[addr1:addr1+8])
	}
}<|MERGE_RESOLUTION|>--- conflicted
+++ resolved
@@ -5,13 +5,10 @@
 func (u *ALUImpl) runDS(state InstEmuState) {
 	inst := state.Inst()
 	switch inst.Opcode {
-<<<<<<< HEAD
+	case 14:
+		u.runDSWRITE2B32(state)
 	case 55:
 		u.runDSREAD2B32(state)
-=======
-	case 14:
-		u.runDSWRITE2B32(state)
->>>>>>> 7590375b
 	case 78:
 		u.runDSWRITE2B64(state)
 	case 118:
@@ -23,11 +20,7 @@
 	}
 }
 
-<<<<<<< HEAD
-func (u *ALUImpl) runDSREAD2B32(state InstEmuState) {
-=======
 func (u *ALUImpl) runDSWRITE2B32(state InstEmuState) {
->>>>>>> 7590375b
 	inst := state.Inst()
 	sp := state.Scratchpad()
 	layout := sp.AsDS()
@@ -40,20 +33,33 @@
 		}
 
 		addr0 := layout.ADDR[i] + uint32(inst.Offset0)*4
-<<<<<<< HEAD
-		dstOffset := uint(8 + 64*4 + 256*4*2)
-		copy(sp[dstOffset+i*16:dstOffset+i*16+4], lds[addr0:addr0+4])
-
-		addr1 := layout.ADDR[i] + uint32(inst.Offset1)*4
-		copy(sp[dstOffset+i*16+4:dstOffset+i*16+8], lds[addr1:addr1+4])
-=======
 		data0offset := uint(8 + 64*4)
 		addr1 := layout.ADDR[i] + uint32(inst.Offset1)*4
 		data1offset := uint(8 + 64*4 + 256*4)
 
 		copy(lds[addr0:addr0+4], sp[data0offset+i*16:data0offset+i*16+4])
 		copy(lds[addr1:addr1+4], sp[data1offset+i*16:data1offset+i*16+4])
->>>>>>> 7590375b
+	}
+}
+
+func (u *ALUImpl) runDSREAD2B32(state InstEmuState) {
+	inst := state.Inst()
+	sp := state.Scratchpad()
+	layout := sp.AsDS()
+	lds := u.LDS()
+
+	i := uint(0)
+	for i = 0; i < 64; i++ {
+		if !u.laneMasked(layout.EXEC, i) {
+			continue
+		}
+
+		addr0 := layout.ADDR[i] + uint32(inst.Offset0)*4
+		dstOffset := uint(8 + 64*4 + 256*4*2)
+		copy(sp[dstOffset+i*16:dstOffset+i*16+4], lds[addr0:addr0+4])
+
+		addr1 := layout.ADDR[i] + uint32(inst.Offset1)*4
+		copy(sp[dstOffset+i*16+4:dstOffset+i*16+8], lds[addr1:addr1+4])
 	}
 }
 
