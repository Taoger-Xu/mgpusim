--- conflicted
+++ resolved
@@ -44,15 +44,9 @@
 }
 
 // NewLaunchKernelReq returns a new LaunchKernelReq
-<<<<<<< HEAD
 func NewLaunchKernelReq(
 	time akita.VTimeInSec,
-	src *akita.Port,
-	dst *akita.Port,
-) *LaunchKernelReq {
-=======
-func NewLaunchKernelReq(time akita.VTimeInSec, src, dst akita.Port) *LaunchKernelReq {
->>>>>>> 1481d462
+	src, dst akita.Port) *LaunchKernelReq {
 	r := new(LaunchKernelReq)
 	r.ReqBase = akita.NewReqBase()
 	r.StartTime = time
