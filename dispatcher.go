package gcn3

import (
	"fmt"
	"log"
	"reflect"

	"gitlab.com/akita/akita"
	"gitlab.com/akita/gcn3/kernels"
)

// MapWGReq is a request that is send by the Dispatcher to a ComputeUnit to
// ask the ComputeUnit to reserve resources for the work-group
type MapWGReq struct {
	*akita.ReqBase

	WG               *kernels.WorkGroup
	Ok               bool
	CUOutOfResources bool
}

// NewMapWGReq returns a newly created MapWGReq
func NewMapWGReq(
	src, dst *akita.Port,
	time akita.VTimeInSec,
	wg *kernels.WorkGroup,
) *MapWGReq {
	r := new(MapWGReq)
	r.ReqBase = akita.NewReqBase()
	r.SetSrc(src)
	r.SetDst(dst)
	r.SetSendTime(time)
	r.WG = wg
	return r
}

// A MapWGEvent is an event used by the dispatcher to map a work-group
type MapWGEvent struct {
	*akita.EventBase
}

// NewMapWGEvent creates a new MapWGEvent
func NewMapWGEvent(t akita.VTimeInSec, handler akita.Handler) *MapWGEvent {
	e := new(MapWGEvent)
	e.EventBase = akita.NewEventBase(t, handler)
	return e
}

// A WGFinishMesg is sent by a compute unit to notify about the completion of
// a work-group
type WGFinishMesg struct {
	*akita.ReqBase

	WG *kernels.WorkGroup
}

// NewWGFinishMesg creates and returns a newly created WGFinishMesg
func NewWGFinishMesg(
	src, dst *akita.Port,
	time akita.VTimeInSec,
	wg *kernels.WorkGroup,
) *WGFinishMesg {
	m := new(WGFinishMesg)
	m.ReqBase = akita.NewReqBase()

	m.SetSrc(src)
	m.SetDst(dst)
	m.SetSendTime(time)
	m.WG = wg

	return m
}

// DispatcherState defines the current state of the dispatcher
type DispatcherState int

// A list of all possible dispatcher states
const (
	DispatcherIdle DispatcherState = iota
	DispatcherToMapWG
	DispatcherWaitMapWGACK
)

// A Dispatcher is a component that can dispatch work-groups and wavefronts
// to ComputeUnits.
//
//     <=> ToCUs The connection that is connecting the dispatcher and the
//         compute units
//
//     <=> ToCommandProcessor The connection that is connecting the dispatcher
//         with the command processor
//
// The protocol that is defined by the dispatcher is as follows:
//
// When the dispatcher receives a LaunchKernelReq request from the command
// processor, the kernel launching process is started. One dispatcher can only
// process one kernel at a time. So if the dispatcher is busy when the
// LaunchKernel is received, an NACK will be replied to the command processor.
//
// During the kernel dispatching process, the dispatcher will first check if
// the next compute unit can map a workgroup or not by sending a MapWGReq.
// The selection of the compute unit is in a round-robin fashion. If the
// compute unit can map a work-group, the dispatcher will dispatch wavefronts
// onto the compute unit by sending DispatchWfReq. The dispatcher will wait
// for the compute unit to return completion message for the DispatchWfReq
// before dispatching the next wavefront.
//
// Dispatcher receives
//
//     KernelDispatchReq ---- Request the dispatcher to dispatch the a kernel
//                            to the compute units
//
//     MapWGReq ---- The request return from the compute unit tells if the
//                   compute unit is able to run the work-group
//
//     WGFinishMesg ---- The CU send this message to the dispatcher to notify
//                       the completion of a workgroup
//
type Dispatcher struct {
	*akita.ComponentBase

	cus    []*akita.Port
	cuBusy map[*akita.Port]bool

	engine      akita.Engine
	gridBuilder kernels.GridBuilder
	Freq        akita.Freq

	// The request that is being processed, one dispatcher can only dispatch one kernel at a time.
	dispatchingReq  *LaunchKernelReq
	dispatchingGrid *kernels.Grid
	dispatchingWGs  []*kernels.WorkGroup
	completedWGs    []*kernels.WorkGroup
	dispatchingWfs  []*kernels.Wavefront
	dispatchingCUID int
	state           DispatcherState

	ToCUs              *akita.Port
	ToCommandProcessor *akita.Port
}

func (d *Dispatcher) NotifyRecv(now akita.VTimeInSec, port *akita.Port) {
	req := port.Retrieve(now)
	fmt.Printf("recv req id: %s\n", req.GetID())
	akita.ProcessReqAsEvent(req, d.engine, d.Freq)
}

func (d *Dispatcher) NotifyPortFree(now akita.VTimeInSec, port *akita.Port) {
	//panic("implement me")
}

// Handle perform actions when an event is triggered
func (d *Dispatcher) Handle(evt akita.Event) error {
	d.Lock()
	defer d.Unlock()

	d.InvokeHook(evt, d, akita.BeforeEventHookPos, nil)
	defer d.InvokeHook(evt, d, akita.AfterEventHookPos, nil)

	switch evt := evt.(type) {
	case *LaunchKernelReq:
		return d.handleLaunchKernelReq(evt)
	case *MapWGEvent:
		return d.handleMapWGEvent(evt)
	case *MapWGReq:
		return d.handleMapWGReq(evt)
	case *WGFinishMesg:
		return d.handleWGFinishMesg(evt)

	default:
		log.Panicf("Unable to process evevt of type %s", reflect.TypeOf(evt))
	}

	return nil
}

func (d *Dispatcher) handleLaunchKernelReq(
	req *LaunchKernelReq,
) error {

	if d.dispatchingReq != nil {
		log.Panic("dispatcher not done dispatching the previous kernel")
	}

	d.initKernelDispatching(req)
	d.scheduleMapWG(d.Freq.NextTick(req.RecvTime()))

	return nil
}

<<<<<<< HEAD
=======
func (d *Dispatcher) replyLaunchKernelReq(
	ok bool,
	req *LaunchKernelReq,
	now akita.VTimeInSec,
) *akita.SendError {
	req.OK = ok
	req.SwapSrcAndDst()
	req.SetSendTime(req.RecvTime())
	return d.ToCommandProcessor.Send(req)
}

>>>>>>> d4ded1ed
// handleMapWGEvent initiates work-group mapping
func (d *Dispatcher) handleMapWGEvent(evt *MapWGEvent) error {
	now := evt.Time()

	if len(d.dispatchingWGs) == 0 {
		d.state = DispatcherIdle
		return nil
	}

	cuID, hasAvailableCU := d.nextAvailableCU()
	if !hasAvailableCU {
		d.state = DispatcherIdle
		return nil
	}

	CU := d.cus[cuID]
	req := NewMapWGReq(d.ToCUs, CU, now, d.dispatchingWGs[0])
	d.state = DispatcherWaitMapWGACK
	err := d.ToCUs.Send(req)
	if err != nil {
		d.scheduleMapWG(d.Freq.NextTick(now))
		return nil
	}
	//fmt.Printf("Map WG to %d\n", cuID)

	d.dispatchingCUID = cuID

	return nil
}

func (d *Dispatcher) initKernelDispatching(req *LaunchKernelReq) {
	d.dispatchingReq = req
	d.dispatchingGrid = d.gridBuilder.Build(req.HsaCo, req.Packet)
	d.dispatchingGrid.PacketAddress = req.PacketAddress
	d.dispatchingWGs = append(d.dispatchingWGs, d.dispatchingGrid.WorkGroups...)

	d.dispatchingCUID = -1
}

func (d *Dispatcher) scheduleMapWG(time akita.VTimeInSec) {
	evt := NewMapWGEvent(time, d)
	d.engine.Schedule(evt)
}

// handleMapWGReq deals with the respond of the MapWGReq from a compute unit.
func (d *Dispatcher) handleMapWGReq(req *MapWGReq) error {
	now := req.Time()

	if !req.Ok {
		d.state = DispatcherToMapWG
		d.cuBusy[d.cus[d.dispatchingCUID]] = true
		d.scheduleMapWG(now)
		return nil
	}

	//wg := d.dispatchingWGs[0]
	d.dispatchingWGs = d.dispatchingWGs[1:]
	//d.dispatchingWfs = append(d.dispatchingWfs, wg.Wavefronts...)
	d.state = DispatcherToMapWG
	d.scheduleMapWG(now)

	return nil
}

func (d *Dispatcher) handleWGFinishMesg(mesg *WGFinishMesg) error {
	// fmt.Printf("handle req id: %s\n", mesg.GetID())
	d.completedWGs = append(d.completedWGs, mesg.WG)
	d.cuBusy[mesg.Src()] = false
	if len(d.dispatchingGrid.WorkGroups) == len(d.completedWGs) {
		d.replyKernelFinish(mesg.Time())
		return nil
	}

	if d.state == DispatcherIdle {
		d.state = DispatcherToMapWG
		d.scheduleMapWG(d.Freq.NextTick(mesg.Time()))
	}
	return nil
}

func (d *Dispatcher) replyKernelFinish(now akita.VTimeInSec) {

	//log.Printf("Kernel completed at %.12f\n", now)

	req := d.dispatchingReq
	req.SwapSrcAndDst()
	req.SetSendTime(now)

	d.completedWGs = nil
	d.dispatchingReq = nil

	err := d.ToCommandProcessor.Send(req)
	if err != nil {
		log.Panic(err)
	}
}

// RegisterCU adds a CU to the dispatcher so that the dispatcher can
// dispatches wavefronts to the CU
func (d *Dispatcher) RegisterCU(cu *akita.Port) {
	d.cus = append(d.cus, cu)
	d.cuBusy[cu] = false
}

func (d *Dispatcher) nextAvailableCU() (int, bool) {
	count := len(d.cuBusy)
	cuID := d.dispatchingCUID
	for i := 0; i < count; i++ {
		cuID++
		if cuID >= len(d.cuBusy) {
			cuID = 0
		}

		if !d.cuBusy[d.cus[cuID]] {
			return cuID, true
		}
	}
	return -1, false
}

// NewDispatcher creates a new dispatcher
func NewDispatcher(
	name string,
	engine akita.Engine,
	gridBuilder kernels.GridBuilder,
) *Dispatcher {
	d := new(Dispatcher)
	d.ComponentBase = akita.NewComponentBase(name)

	d.gridBuilder = gridBuilder
	d.engine = engine

	d.cus = make([]*akita.Port, 0)
	d.cuBusy = make(map[*akita.Port]bool, 0)
	d.dispatchingWGs = make([]*kernels.WorkGroup, 0)
	d.completedWGs = make([]*kernels.WorkGroup, 0)
	d.dispatchingWfs = make([]*kernels.Wavefront, 0)

	d.ToCommandProcessor = akita.NewPort(d)
	d.ToCUs = akita.NewPort(d)

	d.state = DispatcherIdle

	return d
}<|MERGE_RESOLUTION|>--- conflicted
+++ resolved
@@ -188,8 +188,6 @@
 	return nil
 }
 
-<<<<<<< HEAD
-=======
 func (d *Dispatcher) replyLaunchKernelReq(
 	ok bool,
 	req *LaunchKernelReq,
@@ -201,7 +199,6 @@
 	return d.ToCommandProcessor.Send(req)
 }
 
->>>>>>> d4ded1ed
 // handleMapWGEvent initiates work-group mapping
 func (d *Dispatcher) handleMapWGEvent(evt *MapWGEvent) error {
 	now := evt.Time()
